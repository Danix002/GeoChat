[versions]
agp = "8.9.2"
kotlin = "2.1.20"
collektive = "17.2.2"
coreKtx = "1.16.0"
hivemq = "1.3.5"
junit = "4.13.2"
junitVersion = "1.2.1"
kotlin-logging = "7.0.7"
espressoCore = "3.6.1"
lifecycleRuntimeKtx = "2.8.7"
activityCompose = "1.10.1"
<<<<<<< HEAD
composeBom = "2025.03.01"
serialization = "1.8.0"
navigationCompose = "2.8.9"
=======
composeBom = "2025.04.01"
serialization = "1.8.1"
>>>>>>> 6d008903

[libraries]
androidx-core-ktx = { group = "androidx.core", name = "core-ktx", version.ref = "coreKtx" }
junit = { group = "junit", name = "junit", version.ref = "junit" }
androidx-junit = { group = "androidx.test.ext", name = "junit", version.ref = "junitVersion" }
androidx-espresso-core = { group = "androidx.test.espresso", name = "espresso-core", version.ref = "espressoCore" }
androidx-lifecycle-runtime-ktx = { group = "androidx.lifecycle", name = "lifecycle-runtime-ktx", version.ref = "lifecycleRuntimeKtx" }
androidx-activity-compose = { group = "androidx.activity", name = "activity-compose", version.ref = "activityCompose" }
androidx-compose-bom = { group = "androidx.compose", name = "compose-bom", version.ref = "composeBom" }
androidx-ui = { group = "androidx.compose.ui", name = "ui" }
androidx-ui-graphics = { group = "androidx.compose.ui", name = "ui-graphics" }
androidx-ui-tooling = { group = "androidx.compose.ui", name = "ui-tooling" }
androidx-ui-tooling-preview = { group = "androidx.compose.ui", name = "ui-tooling-preview" }
androidx-ui-test-manifest = { group = "androidx.compose.ui", name = "ui-test-manifest" }
androidx-ui-test-junit4 = { group = "androidx.compose.ui", name = "ui-test-junit4" }
androidx-material3 = { group = "androidx.compose.material3", name = "material3" }
androidx-lifecycle-viewmodel = { module = "androidx.lifecycle:lifecycle-viewmodel-compose", version.ref = "lifecycleRuntimeKtx" }
collektive = { module = "it.unibo.collektive:dsl", version.ref = "collektive" }
collektive-stdlib = { module = "it.unibo.collektive:stdlib", version.ref = "collektive" }
collektive-plugin = { module = "it.unibo.collektive:compiler-plugin", version.ref = "collektive" }
hivemq = { module = "com.hivemq:hivemq-mqtt-client", version.ref = "hivemq" }
hivemq-reactor = { module = "com.hivemq:hivemq-mqtt-client-reactor", version.ref = "hivemq" }
kotlin-logging-android = { module = "io.github.oshai:kotlin-logging-android", version.ref = "kotlin-logging" }
kotlinx-datetime = "org.jetbrains.kotlinx:kotlinx-datetime:0.6.2"
kotlinx-serialization-json = { module = "org.jetbrains.kotlinx:kotlinx-serialization-json", version.ref = "serialization" }
kotlinx-serialization-protobuf = { module = "org.jetbrains.kotlinx:kotlinx-serialization-protobuf", version.ref = "serialization" }
mktt = { module = "it.nicolasfarabegoli:mktt", version = "1.2.3" }
slf4j = "org.slf4j:slf4j-api:2.0.17"
androidx-navigation-compose = { group = "androidx.navigation", name = "navigation-compose", version.ref = "navigationCompose" }

[bundles]
collektive = [ "collektive", "collektive-stdlib", "collektive-plugin" ]
hivemq = ["hivemq", "hivemq-reactor"]
serialization = [ "kotlinx-serialization-json", "kotlinx-serialization-protobuf" ]
logging = [ "kotlin-logging-android", "slf4j" ]

[plugins]
android-application = { id = "com.android.application", version.ref = "agp" }
collektive = { id = "it.unibo.collektive.collektive-plugin", version.ref = "collektive" }
kotlin-android = { id = "org.jetbrains.kotlin.android", version.ref = "kotlin" }
kotlin-compose = { id = "org.jetbrains.kotlin.plugin.compose", version.ref = "kotlin" }
kotlin-qa = "org.danilopianini.gradle-kotlin-qa:0.86.1"
kotlinx-serialization = { id = "org.jetbrains.kotlin.plugin.serialization", version.ref = "kotlin" }
taskTree = "com.dorongold.task-tree:4.0.1"
<|MERGE_RESOLUTION|>--- conflicted
+++ resolved
@@ -10,14 +10,8 @@
 espressoCore = "3.6.1"
 lifecycleRuntimeKtx = "2.8.7"
 activityCompose = "1.10.1"
-<<<<<<< HEAD
-composeBom = "2025.03.01"
-serialization = "1.8.0"
-navigationCompose = "2.8.9"
-=======
 composeBom = "2025.04.01"
 serialization = "1.8.1"
->>>>>>> 6d008903
 
 [libraries]
 androidx-core-ktx = { group = "androidx.core", name = "core-ktx", version.ref = "coreKtx" }
